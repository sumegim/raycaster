import numpy as np
from genevis.render import RaycastRenderer
from genevis.transfer_function import TFColor
from volume.volume import GradientVolume, Volume
from collections.abc import ValuesView
import math
from tqdm import tqdm

from itertools import product


def single_trilinear_interpolation(point_raw: np.ndarray, vertices_raw: np.ndarray, view_inverse: np.ndarray) -> float:
    """
    Retrieves the interpolated value of a 3D point from the surrounding points.
    :param point: The 3D point for which we want to calculate the linearly interpolated value, with shape (3,)
    :param vertices_raw: Array of all points surrounding the point of interest, with shape (8, 4)
        8 points of a cube and 3 dimensions (x, y, z) plus the value for each vertex.
    :param view_inverse: The inverse of the transformation matrix provided by the framework
    :return: Interpolated value
    """
    # Transpose everything to the cube coordinate system
    # view_inverse = np.around(view_inverse, 1)
    # point = view_inverse @ point_raw

    # # Should get vertices for each point
    # coords = np.stack([np.floor(point), np.ceil(point)]).T
    # vertices_of_point = np.array(list(product(coords[0], coords[1], coords[2])))
    # values = get_voxels(volume, vertices_of_point.T[0], vertices_of_point.T[1], vertices_of_point.T[2])
    # vertices = np.concatenate([vertices_of_point, values.reshape((-1, 1))], axis=1)

    point = point_raw
    vertices = vertices_raw

    # If point is already on int coords, it's vertices will be the same as the point
    if np.isclose(vertices,vertices[0]).all():
        # Just return the value of any vertex, they are all the same
        return vertices[0][3]
    else: 
    # Do the interpolation

        # Get vertex to start all calculations
        base_vertex = vertices[0]
        other_vertices = vertices[1:]

        # Boolean arrays that indicates vertices on same axis
        same_x = other_vertices[:, 0] == base_vertex[0]
        same_y = other_vertices[:, 1] == base_vertex[1]
        same_z = other_vertices[:, 2] == base_vertex[2]

        # Vertices for alpha, beta & gamma computation
        alpha_vertex = other_vertices[~same_x & same_y & same_z].flatten()
        beta_vertex = other_vertices[same_x & ~same_y & same_z].flatten()
        gamma_vertex = other_vertices[same_x & same_y & ~same_z].flatten()

        # Alpha, beta & gamma
        alpha = (point[0] - base_vertex[0]) / (alpha_vertex[0] - base_vertex[0])
        beta = (point[1] - base_vertex[1]) / (beta_vertex[1] - base_vertex[1])
        gamma = (point[2] - base_vertex[2]) / (gamma_vertex[2] - base_vertex[2])

        # Other vertices needed, opposite to vertices identified before
        opp_alpha_vertex = other_vertices[same_x & ~same_y & ~same_z].flatten()
        opp_beta_vertex = other_vertices[~same_x & same_y & ~same_z].flatten()
        opp_gamma_vertex = other_vertices[~same_x & ~same_y & same_z].flatten()
        opp_base_vertex = other_vertices[~same_x & ~same_y & ~same_z].flatten()

        final_value = base_vertex[3] * (1 - alpha) * (1 - beta) * (1 - gamma) + \
            alpha_vertex[3] * (alpha) * (1 - beta) * (1 - gamma) + \
            beta_vertex[3] * (1 - alpha) * (beta) * (1 - gamma) + \
            gamma_vertex[3] * (1 - alpha) * (1 - beta) * (gamma) + \
            opp_base_vertex[3] * (alpha) * (beta) * (gamma) + \
            opp_alpha_vertex[3] * (1 - alpha) * (beta) * (gamma) + \
            opp_beta_vertex[3] * (alpha) * (1 - beta) * (gamma) + \
            opp_gamma_vertex[3] * (alpha) * (beta) * (1 - gamma)

        return final_value


def get_voxel(volume: Volume, x: float, y: float, z: float):
    """
    Retrieves the value of a voxel for the given coordinates.
    :param volume: Volume from which the voxel will be retrieved.
    :param x: X coordinate of the voxel
    :param y: Y coordinate of the voxel
    :param z: Z coordinate of the voxel
    :return: Voxel value
    """
    if x < 0 or y < 0 or z < 0 or x >= volume.dim_x or y >= volume.dim_y or z >= volume.dim_z:
        return 0

    x = int(math.floor(x))
    y = int(math.floor(y))
    z = int(math.floor(z))

    return volume.data[x, y, z]

def interpolate(volume: Volume, points_raw: np.ndarray, view_inverse: np.ndarray):
    """ 
    :param points_raw: shape == (n_points, 3)
    """
    # Should get vertices for each point
    # point = points_raw[0]
    # coords = np.stack([np.floor(point), np.ceil(point)]).T
    # vertices_of_point = np.array(list(product(coords[0], coords[1], coords[2])))
    # values = get_voxels(volume, vertices_of_point.T[0], vertices_of_point.T[1], vertices_of_point.T[2])
    # vertices = np.concatenate([vertices_of_point, values.reshape((-1, 1))], axis=1)
    # return vertices

    # Vectorized vertices
    # Could be a bit slow for list comprehension, might change
    points = (view_inverse @ points_raw.T).T

    coords_raw = np.stack([np.floor(points), np.ceil(points)], axis=1)
    condition = np.diff(coords_raw, axis=1).astype(bool)
    broad_condition = np.broadcast_to(condition, coords_raw.shape)
    coords = np.where(broad_condition, coords_raw, np.array([[coords_raw[~broad_condition][0]], [coords_raw[~broad_condition][1] + 1]]))
    
    vertices_of_point = np.array([list(product(coords[i][:,0], coords[i][:,1], coords[i][:,2])) 
                                  for i in range(coords.shape[0])])
    values = np.array([get_voxels(volume, vertices_of_point[i].T[0], vertices_of_point[i].T[1], vertices_of_point[i].T[2])
                       for i in range(vertices_of_point.shape[0])])
    vertices_raw = [np.concatenate([vertices_of_point[i], values[i].reshape(-1,1)], axis=1) 
                    for i in range(vertices_of_point.shape[0])]
    
    final_values = np.array([single_trilinear_interpolation(points[i], vertices_raw[i], view_inverse) 
                             for i in range(points.shape[0])])
    return final_values


def get_voxels(volume: Volume, xs_raw: np.ndarray, ys_raw: np.ndarray, zs_raw: np.ndarray) -> np.ndarray:
    """
    Return a whole array of voxel values, given arrays of coordinates xs_raw, ys_raw and zs_raw
    """

    xs = np.floor(xs_raw).astype(int)
    ys = np.floor(ys_raw).astype(int)
    zs = np.floor(zs_raw).astype(int)

    invalid_xs = (xs < 0) | (xs >= volume.dim_x)
    invalid_ys = (ys < 0) | (ys >= volume.dim_y)
    invalid_zs = (zs < 0) | (zs >= volume.dim_z)

    test = np.stack([invalid_xs, invalid_ys, invalid_zs]).sum(axis=0)

    xs[invalid_xs] = 0
    ys[invalid_ys] = 0
    zs[invalid_zs] = 0

    result = np.where(test, np.zeros_like(test), volume.data[xs, ys, zs])

    return result


def get_z_voxels(volume: Volume, x: float, y: float):
    """
    Retrieves the array of voxel values for the given coordinates x and y.
    :param volume: Volume from which the array of voxel values will be retrieved
    :param x: X coordinate of the voxel
    :param y: Y coordinate of the voxel
    :return: array of voxel values
    """
    if x < 0 or y < 0 or x >= volume.dim_x or y >= volume.dim_y:
        return 0

    x = int(math.floor(x))
    y = int(math.floor(y))

    return volume.data[x, y]


class RaycastRendererImplementation(RaycastRenderer):
    """
    Class to be implemented.
    """

    def clear_image(self):
        """Clears the image data"""
        self.image.fill(0)

    # TODO: Implement trilinear interpolation

    def render_slicer(self, view_matrix: np.ndarray, volume: Volume, image_size: int, image: np.ndarray):
        # Clear the image
        self.clear_image()

        # U vector. See documentation in parent's class
        u_vector = view_matrix[0:3]

        # V vector. See documentation in parent's class
        v_vector = view_matrix[4:7]

        # View vector. See documentation in parent's class
        view_vector = view_matrix[8:11]

        # Center of the image. Image is squared
        image_center = image_size / 2

        # Center of the volume (3-dimensional)
        volume_center = [volume.dim_x / 2, volume.dim_y / 2, volume.dim_z / 2]
        volume_maximum = volume.get_maximum()

        # Define a step size to make the loop faster
        step = 2 if self.interactive_mode else 1

        for i in range(0, image_size, step):
            for j in range(0, image_size, step):
                # Get the voxel coordinate X
                voxel_coordinate_x = u_vector[0] * (i - image_center) + v_vector[0] * (j - image_center) + \
                    volume_center[0]

                # Get the voxel coordinate Y
                voxel_coordinate_y = u_vector[1] * (i - image_center) + v_vector[1] * (j - image_center) + \
                    volume_center[1]

                # Get the voxel coordinate Z
                voxel_coordinate_z = u_vector[2] * (i - image_center) + v_vector[2] * (j - image_center) + \
                    volume_center[2]

                # Get voxel value
                value = get_voxel(volume, voxel_coordinate_x,
                                  voxel_coordinate_y, voxel_coordinate_z)

                # Normalize value to be between 0 and 1
                red = value / volume_maximum
                green = red
                blue = red
                alpha = 1.0 if red > 0 else 0.0

                # Compute the color value (0...255)
                red = math.floor(red * 255) if red < 255 else 255
                green = math.floor(green * 255) if green < 255 else 255
                blue = math.floor(blue * 255) if blue < 255 else 255
                alpha = math.floor(alpha * 255) if alpha < 255 else 255

                # Assign color to the pixel i, j
                image[(j * image_size + i) * 4] = red
                image[(j * image_size + i) * 4 + 1] = green
                image[(j * image_size + i) * 4 + 2] = blue
                image[(j * image_size + i) * 4 + 3] = alpha

    def vector_render_mip(self, view_matrix: np.ndarray, volume: Volume, image_size: int, image: np.ndarray):
        # Define basis matrix of viewplane coord vectors in volume coord system
        basis_matrix = np.stack(
            [view_matrix[0:3], view_matrix[4:7], view_matrix[8:11]]).T
        view_inverse = np.linalg.inv(basis_matrix)

        image_center = image_size // 2

        volume_center = np.array(
            [volume.dim_x / 2, volume.dim_y / 2, volume.dim_z / 2])
        volume_maximum = volume.get_maximum()

<<<<<<< HEAD
        max_range = max(volume.dim_x, volume.dim_y, volume.dim_y)
        sample_start = -max_range / 2
        sample_end = max_range / 2
        sample_step = 1
=======
        sample_start = -volume_maximum / 2
        sample_end = volume_maximum / 2
        sample_step = 2
>>>>>>> 94d2b4c3
        n_samples = math.ceil((sample_end - sample_start) / sample_step)
        view_samples = np.arange(sample_start, sample_end, sample_step)

        step = 2 if self.interactive_mode else 1
        for i in tqdm(range(0, image_size, step)):
            for j in range(0, image_size, step):
                raw_points = np.stack(
                    [np.full(n_samples, i - image_center),
                     np.full(n_samples, j - image_center),
                     view_samples])

                points = (basis_matrix @ raw_points) + \
                    volume_center.reshape(-1, 1)

                # voxels = interpolate(volume, points.T, view_inverse)
                voxels = get_voxels(volume, points[0], points[1], points[2])

                value = voxels.max()
                red = value / volume_maximum
                green = red
                blue = red
                alpha = 1.0 if red > 0 else 0.0

                # Compute the color value (0...255)
                red = math.floor(red * 255) if red < 255 else 255
                green = math.floor(green * 255) if green < 255 else 255
                blue = math.floor(blue * 255) if blue < 255 else 255
                alpha = math.floor(alpha * 255) if alpha < 255 else 255

                # Assign color to the pixel i, j
                image[(j * image_size + i) * 4] = red
                image[(j * image_size + i) * 4 + 1] = green
                image[(j * image_size + i) * 4 + 2] = blue
                image[(j * image_size + i) * 4 + 3] = alpha

    # TODO: Implement MIP function

    def render_mip(self, view_matrix: np.ndarray, volume: Volume, image_size: int, image: np.ndarray):
        # Clear the image
        self.clear_image()
        self.vector_render_mip(view_matrix, volume, image_size, image)

    # TODO: Implement Compositing function. TFColor is already imported. self.tfunc is the current transfer function.

    def render_compositing(self, view_matrix: np.ndarray, volume: Volume, image_size: int, image: np.ndarray):
        # Clear the image
        self.clear_image()

        # U vector. See documentation in parent's class
        u_vector = view_matrix[0:3]

        # V vector. See documentation in parent's class
        v_vector = view_matrix[4:7]

        # View vector. See documentation in parent's class
        view_vector = view_matrix[8:11]

        # Center of the image. Image is squared
        image_center = image_size / 2

        # Center of the volume (3-dimensional)
        volume_center = [volume.dim_x / 2, volume.dim_y / 2, volume.dim_z / 2]
        volume_maximum = volume.get_maximum()

        # Define a step size to make the loop faster
        step = 2 if self.interactive_mode else 1

        for i in range(0, image_size, step):
            for j in range(0, image_size, step):

                vec_k = np.arange(100, -100, -2)
                x_k = vec_k * view_vector[0]
                y_k = vec_k * view_vector[1]
                z_k = vec_k * view_vector[2]

                vc_base_x = u_vector[0] * (i - image_center) + v_vector[0] * (j - image_center) + volume_center[0]
                vc_base_y = u_vector[1] * (i - image_center) + v_vector[1] * (j - image_center) + volume_center[1]
                vc_base_z = u_vector[2] * (i - image_center) + v_vector[2] * (j - image_center) + volume_center[2]

                vc_vec_x = vc_base_x + x_k
                vc_vec_y = vc_base_y + y_k
                vc_vec_z = vc_base_z + z_k

                c_prev = TFColor(0, 0, 0, 0)
                for k in range(len(vec_k)):
                    # Get the voxel coordinate X

                    c_i = self.tfunc.get_color(get_voxel(volume, vc_vec_x[k], vc_vec_y[k], vc_vec_z[k]))
                    # Get voxel value

                    # # Normalize value to be between 0 and 1
                    c_prev.r = c_i.r * c_i.a + (1 - c_i.a) * c_prev.r
                    c_prev.g = c_i.g * c_i.a + (1 - c_i.a) * c_prev.g
                    c_prev.b = c_i.b * c_i.a + (1 - c_i.a) * c_prev.b


                # Compute the color value (0...255)
                red = math.floor(c_prev.r * 255) if c_prev.r < 255 else 255
                green = math.floor(c_prev.g * 255) if c_prev.g < 255 else 255
                blue = math.floor(c_prev.b * 255) if c_prev.b < 255 else 255
                alpha = 255

                # Assign color to the pixel i, j
                image[(j * image_size + i) * 4] = red
                image[(j * image_size + i) * 4 + 1] = green
                image[(j * image_size + i) * 4 + 2] = blue
                image[(j * image_size + i) * 4 + 3] = alpha


    def render_flat_surface(self, view_matrix: np.ndarray, volume: Volume, image_size: int, image: np.ndarray):
        # Clear the image
        self.clear_image()

        # U vector. See documentation in parent's class
        u_vector = view_matrix[0:3]

        # V vector. See documentation in parent's class
        v_vector = view_matrix[4:7]

        # View vector. See documentation in parent's class
        view_vector = view_matrix[8:11]

        # Center of the image. Image is squared
        image_center = image_size / 2

        # Center of the volume (3-dimensional)
        volume_center = [volume.dim_x / 2, volume.dim_y / 2, volume.dim_z / 2]
        volume_maximum = volume.get_maximum()

        L = np.array([-1, 1, -1]).reshape(-1, 1)
        L = L / np.linalg.norm(L)
        basis_matrix = np.stack([view_matrix[0:3], view_matrix[4:7], view_matrix[8:11]]).T
        volume_center = np.array([volume.dim_x / 2, volume.dim_y / 2, volume.dim_z / 2])
        L = (basis_matrix @ L) + volume_center.reshape(-1, 1)

        L = np.array(view_vector)

        # Define a step size to make the loop faster
        step = 2 if self.interactive_mode else 1

        for i in range(0, image_size, step):
            for j in range(0, image_size, step):

                vec_k = np.arange(-100, 100, 1)
                x_k = vec_k * view_vector[0]
                y_k = vec_k * view_vector[1]
                z_k = vec_k * view_vector[2]

                vc_base_x = u_vector[0] * (i - image_center) + v_vector[0] * (j - image_center) + volume_center[0]
                vc_base_y = u_vector[1] * (i - image_center) + v_vector[1] * (j - image_center) + volume_center[1]
                vc_base_z = u_vector[2] * (i - image_center) + v_vector[2] * (j - image_center) + volume_center[2]

                vc_vec_x = vc_base_x + x_k
                vc_vec_y = vc_base_y + y_k
                vc_vec_z = vc_base_z + z_k

                vx = 0
                N = np.zeros(3)
                for k in range(len(vec_k)):
                    # Get the voxel coordinate X
                    vx = get_voxel(volume, vc_vec_x[k], vc_vec_y[k], vc_vec_z[k])
                    if vx > 1:
                        delta_f = self.annotation_gradient_volume.get_gradient(vc_vec_x[k], vc_vec_y[k], vc_vec_z[k])
                        magnitude_f = delta_f.magnitude
                        N[0] = delta_f.x / magnitude_f
                        N[1] = delta_f.y / magnitude_f
                        N[2] = delta_f.z / magnitude_f
                        break

                # Normalize value to be between 0 and 1
                red = (vx + (vx * np.dot(N.reshape(1, 3), L))) / (2 * volume_maximum)
                green = red
                blue = red
                alpha = 1 if red > 0 else 0.0

                # Compute the color value (0...255)
                red = math.floor(red * 255) if red < 255 else 255
                green = math.floor(green * 255) if green < 255 else 255
                blue = math.floor(blue * 255) if blue < 255 else 255
                alpha = math.floor(alpha * 255) if alpha < 255 else 255

                # Assign color to the pixel i, j
                image[(j * image_size + i) * 4] = red
                image[(j * image_size + i) * 4 + 1] = green
                image[(j * image_size + i) * 4 + 2] = blue
                image[(j * image_size + i) * 4 + 3] = alpha

    def render_energy(self, view_matrix: np.ndarray, volume: Volume, image_size: int, image: np.ndarray):
        # U vector. See documentation in parent's class
        u_vector = view_matrix[0:3]

        # V vector. See documentation in parent's class
        v_vector = view_matrix[4:7]

        # View vector. See documentation in parent's class
        view_vector = view_matrix[8:11]

        # Center of the image. Image is squared
        image_center = image_size / 2

        # Center of the volume (3-dimensional)
        volume_center = [volume.dim_x / 2, volume.dim_y / 2, volume.dim_z / 2]
        volume_maximum = volume.get_maximum()

        L = np.array(view_vector)

        # Define a step size to make the loop faster
        step = 2 if self.interactive_mode else 1

        for i in range(0, image_size, step):
            for j in range(0, image_size, step):

                vec_k = np.arange(-100, 100, 2)
                x_k = vec_k * view_vector[0]
                y_k = vec_k * view_vector[1]
                z_k = vec_k * view_vector[2]

                vc_base_x = u_vector[0] * (i - image_center) + v_vector[0] * (j - image_center) + volume_center[0]
                vc_base_y = u_vector[1] * (i - image_center) + v_vector[1] * (j - image_center) + volume_center[1]
                vc_base_z = u_vector[2] * (i - image_center) + v_vector[2] * (j - image_center) + volume_center[2]

                vc_vec_x = vc_base_x + x_k
                vc_vec_y = vc_base_y + y_k
                vc_vec_z = vc_base_z + z_k

                vx = 0
                for k in range(len(vec_k)):
                    # Get the voxel coordinate X
                    vx = get_voxel(volume, vc_vec_x[k], vc_vec_y[k], vc_vec_z[k])
                    if vx > 1:
                        break

                # Normalize value to be between 0 and 1
                red = vx / volume_maximum

                # Compute the color value (0...255)
                red = math.floor(red * 255) if red < 255 else 255

                # Assign color to the pixel i, j
                image[(j * image_size + i) * 4] -= red


    def has_value(self, arr):
        for i in range(len(arr)):
            if arr[i] > 1:
                return i
        return -1

    def render_both(self, view_matrix: np.ndarray, annotation_volume: Volume, energy_volumes: dict, image_size: int, image: np.ndarray):
        # Clear the image
        self.clear_image()

        # U vector. See documentation in parent's class
        u_vector = view_matrix[0:3]

        # V vector. See documentation in parent's class
        v_vector = view_matrix[4:7]

        # View vector. See documentation in parent's class
        view_vector = view_matrix[8:11]

        # Center of the image. Image is squared
        image_center = image_size / 2

        # Center of the volume (3-dimensional)
        annotation_volume_maximum = annotation_volume.get_maximum()
        annotation_volume_center = [annotation_volume.dim_x / 2, annotation_volume.dim_y / 2, annotation_volume.dim_z / 2]

        L = np.array(view_vector)

        # Define a step size to make the loop faster
        step = 2 if self.interactive_mode else 1

        for i in range(0, image_size, step):
            for j in range(0, image_size, step):

                vec_k = np.arange(-100, 100, 1)
                x_k = vec_k * view_vector[0]
                y_k = vec_k * view_vector[1]
                z_k = vec_k * view_vector[2]

                vc_base_x = u_vector[0] * (i - image_center) + v_vector[0] * (j - image_center) + annotation_volume_center[0]
                vc_base_y = u_vector[1] * (i - image_center) + v_vector[1] * (j - image_center) + annotation_volume_center[1]
                vc_base_z = u_vector[2] * (i - image_center) + v_vector[2] * (j - image_center) + annotation_volume_center[2]

                vc_vec_x = vc_base_x + x_k
                vc_vec_y = vc_base_y + y_k
                vc_vec_z = vc_base_z + z_k

                vx = 0
                N = np.zeros(3)
                en_voxels = []
                for k in range(len(vec_k)):
                    # Get the voxel coordinate X
                    vx = get_voxel(annotation_volume, vc_vec_x[k], vc_vec_y[k], vc_vec_z[k])

                    if vx > 1:
                        delta_f = self.annotation_gradient_volume.get_gradient(vc_vec_x[k], vc_vec_y[k], vc_vec_z[k])
                        magnitude_f = delta_f.magnitude
                        N[0] = delta_f.x / magnitude_f
                        N[1] = delta_f.y / magnitude_f
                        N[2] = delta_f.z / magnitude_f

                        for key in energy_volumes:
                            en_voxels.append(get_voxel(energy_volumes[key], vc_vec_x[k], vc_vec_y[k], vc_vec_z[k]))

                        break

                # Normalize value to be between 0 and 1

                base_color = (vx + (vx * np.dot(N.reshape(1, 3), L))) / (2 * annotation_volume_maximum)
                colors = [[1, 0, 0], [0, 1, 0]]

                cidx = self.has_value(en_voxels)
                if cidx == -1:
                    red = base_color
                    green = red
                    blue = red
                    alpha = 1 if red > 0 else 0.0
                else:
                    red = 0.9
                    green = 0.5 - en_voxels[cidx] / annotation_volume_maximum
                    blue = 0.5 - en_voxels[cidx] / annotation_volume_maximum
                    alpha = 1 if red > 0 else 0.0

                # Compute the color value (0...255)
                red = math.floor(red * 255) if red < 255 else 255
                green = math.floor(green * 255) if green < 255 else 255
                blue = math.floor(blue * 255) if blue < 255 else 255
                alpha = math.floor(alpha * 255) if alpha < 255 else 255

                # Assign color to the pixel i, j
                image[(j * image_size + i) * 4] = red
                image[(j * image_size + i) * 4 + 1] = green
                image[(j * image_size + i) * 4 + 2] = blue
                image[(j * image_size + i) * 4 + 3] = alpha



        pass

    # TODO: Implement function to render multiple energy volumes and annotation volume as a silhouette.
    def render_mouse_brain(self, view_matrix: np.ndarray, annotation_volume: Volume, energy_volumes: dict,
                           image_size: int, image: np.ndarray):

        self.render_both(view_matrix, annotation_volume, energy_volumes, image_size, image)
        return

        # TODO: Implement your code considering these volumes (annotation_volume, and energy_volumes)
<<<<<<< HEAD
        self.render_mip(view_matrix, annotation_volume, image_size, image)
=======
        self.render_flat_surface(view_matrix, annotation_volume, image_size, image)
        for key in energy_volumes:
            self.render_energy(view_matrix, energy_volumes[key], image_size, image)

>>>>>>> 94d2b4c3

class GradientVolumeImpl(GradientVolume):
    # TODO: Implement gradient compute function. See parent class to check available attributes.
    def compute(self):
        pass<|MERGE_RESOLUTION|>--- conflicted
+++ resolved
@@ -249,16 +249,10 @@
             [volume.dim_x / 2, volume.dim_y / 2, volume.dim_z / 2])
         volume_maximum = volume.get_maximum()
 
-<<<<<<< HEAD
         max_range = max(volume.dim_x, volume.dim_y, volume.dim_y)
         sample_start = -max_range / 2
         sample_end = max_range / 2
         sample_step = 1
-=======
-        sample_start = -volume_maximum / 2
-        sample_end = volume_maximum / 2
-        sample_step = 2
->>>>>>> 94d2b4c3
         n_samples = math.ceil((sample_end - sample_start) / sample_step)
         view_samples = np.arange(sample_start, sample_end, sample_step)
 
@@ -608,14 +602,10 @@
         return
 
         # TODO: Implement your code considering these volumes (annotation_volume, and energy_volumes)
-<<<<<<< HEAD
-        self.render_mip(view_matrix, annotation_volume, image_size, image)
-=======
         self.render_flat_surface(view_matrix, annotation_volume, image_size, image)
         for key in energy_volumes:
             self.render_energy(view_matrix, energy_volumes[key], image_size, image)
 
->>>>>>> 94d2b4c3
 
 class GradientVolumeImpl(GradientVolume):
     # TODO: Implement gradient compute function. See parent class to check available attributes.

--- conflicted
+++ resolved
@@ -20,14 +20,11 @@
 colour_table = colour_table / 255                                                    # Normalize the data
 colour_table = colour_table.append(pd.Series([0,0,0], name=0, index=['r','g','b']))  # Add black
 
-<<<<<<< HEAD
 # Get the genes colours
 genes_colours : Dict[int, Tuple[int, int, int]] = {}
 with open('genes_colours.pkl', 'rb') as f:
     genes_colours = pickle.load(f)
 
-=======
->>>>>>> 22617af4
 def single_trilinear_interpolation(point_raw: np.ndarray, vertices_raw: np.ndarray) -> float:
     """
     Retrieves the interpolated value of a 3D point from the surrounding points.
@@ -720,20 +717,9 @@
         if quick:
             self.render_slicer(view_matrix, annotation_volume, image_size, image)
         else:
-<<<<<<< HEAD
-            self.render_energies(view_matrix, energy_volumes, image_size, image)
-            # self.render_annotation_compositing(view_matrix, annotation_volume, image_size, image)
-            # self.add_phong_shading(view_matrix, annotation_volume, image_size, image)
-        # volume = Volume(np.where(annotation_volume.data > 0, np.ones_like(annotation_volume.data), np.zeros_like(annotation_volume.data)))
-        # # self.render_flat_surface(view_matrix, volume, image_size, image)
-        # self.render_mip(view_matrix, volume, image_size, image)
-        # for key in energy_volumes:
-        #     self.render_energy(view_matrix, energy_volumes[key], image_size, image)
-=======
             self.render_annotation_compositing(view_matrix, annotation_volume, image_size, image)
             self.add_phong_shading(view_matrix, annotation_volume, image_size, image)
             # self.render_flat_surface(view_matrix, annotation_volume, image_size, image)
->>>>>>> 22617af4
 
 
 class GradientVolumeImpl(GradientVolume):
